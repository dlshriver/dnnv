import numpy as np
import onnx

from collections import defaultdict
from typing import Any, Dict, List, Union

from .. import operations
from ..graph import OperationGraph
from ..operations import Operation
from ..utils import NUMPY_TO_ONNX_DTYPE
from ..visitors import OperationVisitor


def convert(op_graph: OperationGraph):
    converter = OnnxConverter(op_graph)
    model = converter.convert()

    return model


class OnnxConverter(OperationVisitor):
    def __init__(self, op_graph: OperationGraph):
        self.op_graph = op_graph
        self.inputs: List[onnx.ValueInfoProto] = []
        self.outputs: List[onnx.ValueInfoProto] = []
        self.initializer: List[onnx.TensorProto] = []
        self.visited: Dict[Operation, onnx.NodeProto] = {}
        self.op_counts: Dict[str, int] = defaultdict(int)

    def convert(self, name="onnx_model") -> onnx.ModelProto:
        output_details = self.op_graph.output_details
        for op, (shape, dtype) in zip(self.op_graph.output_operations, output_details):
            output_op = self.visit(op)
            node = onnx.helper.make_tensor_value_info(
                output_op.name, NUMPY_TO_ONNX_DTYPE[dtype], shape
            )
            self.outputs.append(node)

        nodes = [n for n in self.visited.values() if isinstance(n, onnx.NodeProto)]
        graph_def = onnx.helper.make_graph(
            nodes,
            name,
            self.inputs,
            self.outputs,
            initializer=self.initializer,
        )
        model_def = onnx.helper.make_model(graph_def, producer_name="dnnv")
        model_def = onnx.shape_inference.infer_shapes(model_def)
        onnx.checker.check_model(model_def)
        return model_def

    def visit(self, operation: Operation) -> Union[onnx.NodeProto, onnx.ValueInfoProto]:
        if operation not in self.visited:
            result = super().visit(operation)
            self.visited[operation] = result
        return self.visited[operation]

    def generic_visit(self, operation: Operation):
        if not hasattr(self, "visit_%s" % operation.__class__.__name__):
            raise ValueError(
                "ONNX converter not implemented for operation type %s"
                % operation.__class__.__name__
            )
        return super().generic_visit(operation)

    def _to_onnx_proto(
        self, value: Any, opname: str
    ) -> Union[onnx.NodeProto, onnx.TensorProto, onnx.ValueInfoProto]:
        if isinstance(value, Operation):
            return self.visit(value)
        elif isinstance(value, np.ndarray):
            tensor_proto = onnx.numpy_helper.from_array(value, name=opname)
            self.initializer.append(tensor_proto)
            return tensor_proto
        raise ValueError(f"Unknown type for operand of {opname}: {type(value)}")

    def visit_Add(self, operation: operations.Add) -> onnx.NodeProto:
<<<<<<< HEAD
        idx = self.op_counts["Add"] = self.op_counts["Add"] + 1
        opname = f"Add_{idx}"
=======
        op_type = str(operation)
        idx = self.op_counts[op_type] = self.op_counts[op_type] + 1
        opname = f"{op_type}_{idx}"
>>>>>>> 3499e744

        a = self._to_onnx_proto(operation.a, f"{opname}.a")
        b = self._to_onnx_proto(operation.b, f"{opname}.b")

        node = onnx.helper.make_node(
<<<<<<< HEAD
            "Add", inputs=[a.name, b.name], outputs=[opname], name=opname
=======
            op_type,
            inputs=[a.name, b.name],
            outputs=[opname],
            name=opname,
        )

        return node

    def visit_AveragePool(self, operation: operations.AveragePool) -> onnx.NodeProto:
        op_type = str(operation)
        idx = self.op_counts[op_type] = self.op_counts[op_type] + 1
        opname = f"{op_type}_{idx}"

        x = self._to_onnx_proto(operation.x, f"{opname}.x")

        node = onnx.helper.make_node(
            op_type,
            inputs=[x.name],
            outputs=[opname],
            kernel_shape=list(operation.kernel_shape),
            ceil_mode=operation.ceil_mode,
            count_include_pad=operation.count_include_pad,
            strides=list(operation.strides),
            pads=list(operation.pads),
            name=opname,
        )

        return node

    def visit_BatchNormalization(
        self, operation: operations.BatchNormalization
    ) -> onnx.NodeProto:
        op_type = str(operation)
        idx = self.op_counts[op_type] = self.op_counts[op_type] + 1
        opname = f"{op_type}_{idx}"

        x = self._to_onnx_proto(operation.x, f"{opname}.x")
        scale = self._to_onnx_proto(operation.scale, f"{opname}.scale")
        bias = self._to_onnx_proto(operation.bias, f"{opname}.bias")
        mean = self._to_onnx_proto(operation.mean, f"{opname}.mean")
        variance = self._to_onnx_proto(operation.variance, f"{opname}.variance")

        node = onnx.helper.make_node(
            op_type,
            inputs=[x.name, scale.name, bias.name, mean.name, variance.name],
            outputs=[opname],
            epsilon=operation.epsilon,
            momentum=operation.momentum,
            name=opname,
>>>>>>> 3499e744
        )

        return node

    def visit_Conv(self, operation: operations.Conv) -> onnx.NodeProto:
        idx = self.op_counts["Conv"] = self.op_counts["Conv"] + 1
        opname = f"Conv_{idx}"

        x = self._to_onnx_proto(operation.x, f"{opname}.x")
        w = self._to_onnx_proto(operation.w, f"{opname}.w")
        b = self._to_onnx_proto(operation.b, f"{opname}.b")

        node = onnx.helper.make_node(
            "Conv",
            inputs=[x.name, w.name, b.name],
            outputs=[opname],
            kernel_shape=list(operation.kernel_shape),
            strides=list(operation.strides),
            dilations=list(operation.dilations),
            group=operation.group,
            pads=list(operation.pads),
            name=opname,
        )

        return node

    def visit_Concat(self, operation: operations.Concat) -> onnx.NodeProto:
        idx = self.op_counts["Concat"] = self.op_counts["Concat"] + 1
        opname = f"Concat_{idx}"

        inputs = [
            self._to_onnx_proto(x, f"{opname}.x{i}") for i, x in enumerate(operation.x)
        ]

        node = onnx.helper.make_node(
            "Concat",
            inputs=[x.name for x in inputs],
            outputs=[opname],
            axis=operation.axis,
            name=opname,
        )

        return node

    def visit_Div(self, operation: operations.Div) -> onnx.NodeProto:
        op_type = str(operation)
        idx = self.op_counts[op_type] = self.op_counts[op_type] + 1
        opname = f"{op_type}_{idx}"

        a = self._to_onnx_proto(operation.a, f"{opname}.a")
        b = self._to_onnx_proto(operation.b, f"{opname}.b")

        node = onnx.helper.make_node(
            op_type,
            inputs=[a.name, b.name],
            outputs=[opname],
            name=opname,
        )

        return node

    def visit_Flatten(self, operation: operations.Flatten) -> onnx.NodeProto:
        idx = self.op_counts["Flatten"] = self.op_counts["Flatten"] + 1
        opname = f"Flatten_{idx}"

        x = self._to_onnx_proto(operation.x, f"{opname}.x")

        node = onnx.helper.make_node(
            "Flatten",
            inputs=[x.name],
            outputs=[opname],
            axis=operation.axis,
            name=opname,
        )

        return node

    def visit_Gemm(self, operation: operations.Gemm) -> onnx.NodeProto:
        idx = self.op_counts["Gemm"] = self.op_counts["Gemm"] + 1
        opname = f"Gemm_{idx}"

        a = self._to_onnx_proto(operation.a, f"{opname}.a")
        b = self._to_onnx_proto(operation.b, f"{opname}.b")
        c = self._to_onnx_proto(operation.c, f"{opname}.c")

        node = onnx.helper.make_node(
            "Gemm",
            inputs=[a.name, b.name, c.name],
            outputs=[opname],
            alpha=operation.alpha,
            beta=operation.beta,
            transA=operation.transpose_a,
            transB=operation.transpose_b,
            name=opname,
        )

        return node

    def visit_GlobalAveragePool(
        self, operation: operations.GlobalAveragePool
    ) -> onnx.NodeProto:
        op_type = str(operation)
        idx = self.op_counts[op_type] = self.op_counts[op_type] + 1
        opname = f"{op_type}_{idx}"

        x = self._to_onnx_proto(operation.x, f"{opname}.x")

        node = onnx.helper.make_node(
            op_type,
            inputs=[x.name],
            outputs=[opname],
            name=opname,
        )

        return node

    def visit_Input(self, operation: operations.Input) -> onnx.ValueInfoProto:
        idx = self.op_counts["Input"] = self.op_counts["Input"] + 1
        opname = f"Input_{idx}"

        shape = np.asarray(operation.shape).tolist()
        if shape[0] < 0:
            shape[0] = 1
        dtype = NUMPY_TO_ONNX_DTYPE[operation.dtype]

        node = onnx.helper.make_tensor_value_info(opname, dtype, shape)
        self.inputs.append(node)

        return node

    def visit_MatMul(self, operation: operations.MatMul) -> onnx.NodeProto:
        op_type = str(operation)
        idx = self.op_counts[op_type] = self.op_counts[op_type] + 1
        opname = f"{op_type}_{idx}"

        a = self._to_onnx_proto(operation.a, f"{opname}.a")
        b = self._to_onnx_proto(operation.b, f"{opname}.b")

        node = onnx.helper.make_node(
            op_type,
            inputs=[a.name, b.name],
            outputs=[opname],
            name=opname,
        )

        return node

    def visit_MaxPool(self, operation: operations.MaxPool) -> onnx.NodeProto:
        op_type = str(operation)
        idx = self.op_counts[op_type] = self.op_counts[op_type] + 1
        opname = f"{op_type}_{idx}"

        x = self._to_onnx_proto(operation.x, f"{opname}.x")

        node = onnx.helper.make_node(
            op_type,
            inputs=[x.name],
            outputs=[opname],
            kernel_shape=list(operation.kernel_shape),
            ceil_mode=operation.ceil_mode,
            strides=list(operation.strides),
            dilations=list(operation.dilations),
            pads=list(operation.pads),
            storage_order=operation.storage_order,
            name=opname,
        )

        return node

    def visit_Mul(self, operation: operations.Mul) -> onnx.NodeProto:
        op_type = str(operation)
        idx = self.op_counts[op_type] = self.op_counts[op_type] + 1
        opname = f"{op_type}_{idx}"

        a = self._to_onnx_proto(operation.a, f"{opname}.a")
        b = self._to_onnx_proto(operation.b, f"{opname}.b")

        node = onnx.helper.make_node(
            op_type,
            inputs=[a.name, b.name],
            outputs=[opname],
            name=opname,
        )

        return node

    def visit_Relu(self, operation: operations.Relu) -> onnx.NodeProto:
        idx = self.op_counts["Relu"] = self.op_counts["Relu"] + 1
        opname = f"Relu_{idx}"

        x = self._to_onnx_proto(operation.x, f"{opname}.x")

        node = onnx.helper.make_node(
            "Relu", inputs=[x.name], outputs=[opname], name=opname
        )

        return node

    def visit_Reshape(self, operation: operations.Reshape) -> onnx.NodeProto:
        idx = self.op_counts["Reshape"] = self.op_counts["Reshape"] + 1
        opname = f"Reshape_{idx}"

        x = self._to_onnx_proto(operation.x, f"{opname}.x")
        shape = self._to_onnx_proto(operation.shape, f"{opname}.shape")

        node = onnx.helper.make_node(
            "Reshape", inputs=[x.name, shape.name], outputs=[opname], name=opname
        )

        return node

    def visit_Sigmoid(self, operation: operations.Sigmoid) -> onnx.NodeProto:
        op_type = str(operation)
        idx = self.op_counts[op_type] = self.op_counts[op_type] + 1
        opname = f"{op_type}_{idx}"

        x = self._to_onnx_proto(operation.x, f"{opname}.x")

        node = onnx.helper.make_node(
            op_type, inputs=[x.name], outputs=[opname], name=opname
        )

        return node

    def visit_Sub(self, operation: operations.Sub) -> onnx.NodeProto:
        op_type = str(operation)
        idx = self.op_counts[op_type] = self.op_counts[op_type] + 1
        opname = f"{op_type}_{idx}"

        a = self._to_onnx_proto(operation.a, f"{opname}.a")
        b = self._to_onnx_proto(operation.b, f"{opname}.b")

        node = onnx.helper.make_node(
            op_type,
            inputs=[a.name, b.name],
            outputs=[opname],
            name=opname,
        )

        return node

    def visit_Tanh(self, operation: operations.Tanh) -> onnx.NodeProto:
        op_type = str(operation)
        idx = self.op_counts[op_type] = self.op_counts[op_type] + 1
        opname = f"{op_type}_{idx}"

        x = self._to_onnx_proto(operation.x, f"{opname}.x")

        node = onnx.helper.make_node(
            op_type, inputs=[x.name], outputs=[opname], name=opname
        )

        return node

    def visit_Transpose(self, operation: operations.Transpose) -> onnx.NodeProto:
        idx = self.op_counts["Transpose"] = self.op_counts["Transpose"] + 1
        opname = f"Transpose_{idx}"

        x = self._to_onnx_proto(operation.x, f"{opname}.x")

        node = onnx.helper.make_node(
            "Transpose",
            inputs=[x.name],
            outputs=[opname],
            name=opname,
            perm=list(operation.permutation),
        )

        return node<|MERGE_RESOLUTION|>--- conflicted
+++ resolved
@@ -75,22 +75,14 @@
         raise ValueError(f"Unknown type for operand of {opname}: {type(value)}")
 
     def visit_Add(self, operation: operations.Add) -> onnx.NodeProto:
-<<<<<<< HEAD
-        idx = self.op_counts["Add"] = self.op_counts["Add"] + 1
-        opname = f"Add_{idx}"
-=======
-        op_type = str(operation)
-        idx = self.op_counts[op_type] = self.op_counts[op_type] + 1
-        opname = f"{op_type}_{idx}"
->>>>>>> 3499e744
-
-        a = self._to_onnx_proto(operation.a, f"{opname}.a")
-        b = self._to_onnx_proto(operation.b, f"{opname}.b")
-
-        node = onnx.helper.make_node(
-<<<<<<< HEAD
-            "Add", inputs=[a.name, b.name], outputs=[opname], name=opname
-=======
+        op_type = str(operation)
+        idx = self.op_counts[op_type] = self.op_counts[op_type] + 1
+        opname = f"{op_type}_{idx}"
+
+        a = self._to_onnx_proto(operation.a, f"{opname}.a")
+        b = self._to_onnx_proto(operation.b, f"{opname}.b")
+
+        node = onnx.helper.make_node(
             op_type,
             inputs=[a.name, b.name],
             outputs=[opname],
@@ -140,7 +132,6 @@
             epsilon=operation.epsilon,
             momentum=operation.momentum,
             name=opname,
->>>>>>> 3499e744
         )
 
         return node
