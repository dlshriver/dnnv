import numpy as np
import tensorflow as tf

from .. import operations
from ..graph import OperationGraph
from ..operations import Operation
from ..utils import ONNX_TO_TENSORFLOW_DTYPE
from ..visitors import OperationVisitor


class TensorflowConverterError(Exception):
    pass


def convert(op_graph: OperationGraph):
    converter = TensorflowConverter()
    output_funcs = []
    for op in op_graph.output_operations:
        output_funcs.append(converter.visit(op))

    def func(*inputs, squeeze=True):
        converter.clear_cache()
        outputs = []
        for output_func in output_funcs:
            output = output_func(*inputs)
            if isinstance(output, tf.Tensor) and tf.executing_eagerly():
                output = output.numpy()
            outputs.append(output)
        if squeeze and len(outputs) == 1:
            return outputs[0]
        return tuple(outputs)

    return func


def _concretize(variables, inputs):
    concrete_values = []
    for variable in variables:
        if callable(variable):
            concrete_values.append(variable(*inputs))
        else:
            concrete_values.append(variable)
    if len(concrete_values) == 1:
        return concrete_values[0]
    return concrete_values


class TensorflowConverter(OperationVisitor):
    def __init__(self):
        self.input_count = 0
        self.results = {}
        self._cache = {}

    def _cached(self, func):
        def wrapped_func(*args, **kwargs):
            if func not in self._cache:
                try:
                    self._cache[func] = func(*args, **kwargs)
                except TensorflowConverterError:
                    raise
                except Exception as e:
                    args_str = ""
                    if len(e.args) == 1:
                        args_str = e.args[0]
                    elif len(e.args) > 1:
                        args_str = str(e.args)
                    raise TensorflowConverterError(
                        f"{type(e).__name__}: {args_str}"
                    ).with_traceback(e.__traceback__)
            return self._cache[func]

        return wrapped_func

    def clear_cache(self):
        self._cache.clear()

    def visit(self, operation):
        if operation not in self.results:
            result = super().visit(operation)
            self.results[operation] = result
        return self.results[operation]

    def generic_visit(self, operation):
        if not hasattr(self, f"visit_{type(operation).__name__}"):
            raise ValueError(
                "Tensorflow converter not implemented"
                f" for operation type {type(operation).__name__}"
            )
        return super().generic_visit(operation)

    def visit_Add(self, operation):
        a_ = operation.a
        if isinstance(a_, Operation):
            a_ = self.visit(a_)
        b_ = operation.b
        if isinstance(b_, Operation):
            b_ = self.visit(b_)

        @self._cached
        def add_func(*inputs):
            a, b = _concretize([a_, b_], inputs)
            result = tf.add(a, b)
            return result

        return add_func

    def visit_Atan(self, operation):
        x_ = operation.x
        if isinstance(x_, Operation):
            x_ = self.visit(x_)

        @self._cached
        def atan_func(*inputs):
            x = _concretize([x_], inputs)
            result = tf.atan(x)
            return result

        return atan_func

    def visit_AveragePool(self, operation):
        x_ = operation.x
        if isinstance(x_, Operation):
            x_ = self.visit(x_)

        @self._cached
        def avgpool_func(*inputs):
            x = _concretize([x_], inputs)
            if operation.ceil_mode:
                # TODO : add support
                raise ValueError(
                    "ceil_mode=True is not currently supported for AveragePool"
                )
            if any(p != 0 for p in operation.pads) and not operation.count_include_pad:
                # TODO : add support
                raise ValueError(
                    "count_include_pad=False is not currently supported for AveragePool"
                )
            kernel_shape = operation.kernel_shape
            strides = operation.strides
            num_pads = len(operation.pads)
            pads = tuple(
                zip(
                    operation.pads[: num_pads // 2],
                    operation.pads[num_pads // 2 :],
                )
            )

            x_ndim = int(tf.rank(x))
            x = tf.transpose(x, (0,) + tuple(range(2, x_ndim)) + (1,))
            padded_x = tf.pad(x, ((0, 0),) + pads + ((0, 0),))
            result = tf.nn.pool(
                padded_x,
                kernel_shape,
                pooling_type="AVG",
                strides=strides,
                padding="VALID",
            )
            result_ndim = int(tf.rank(result))
            result = tf.transpose(
                result, (0, result_ndim - 1) + tuple(range(1, result_ndim - 1))
            )
            return result

        return avgpool_func

    def visit_BatchNormalization(self, operation):
        x_ = operation.x
        if isinstance(x_, Operation):
            x_ = self.visit(x_)

        @self._cached
        def batchnorm_func(*inputs):
            x = _concretize([x_], inputs)
            scale = operation.scale
            bias = operation.bias
            mean = operation.mean
            variance = operation.variance
            epsilon = operation.epsilon

            x_ndim = int(tf.rank(x))
            x = tf.transpose(x, (0,) + tuple(range(2, x_ndim)) + (1,))
            result = tf.nn.batch_normalization(
                x,
                mean=mean,
                variance=variance,
                offset=bias,
                scale=scale,
                variance_epsilon=epsilon,
            )
            result_ndim = int(tf.rank(result))
            result = tf.transpose(
                result, (0, result_ndim - 1) + tuple(range(1, result_ndim - 1))
            )
            return result

        return batchnorm_func

    def visit_Cast(self, operation):
        x_ = operation.x
        if isinstance(x_, Operation):
            x_ = self.visit(x_)

        @self._cached
        def cast_func(*inputs):
            x = _concretize([x_], inputs)
            result = tf.cast(x, ONNX_TO_TENSORFLOW_DTYPE[operation.to])
            return result

        return cast_func

    def visit_Concat(self, operation):
        tensors_ = []
        for x in operation.x:
            if isinstance(x, Operation):
                x = self.visit(x)
            tensors_.append(x)

        @self._cached
        def concat_func(*inputs):
<<<<<<< HEAD
            tensors = _concretize(tensors_, inputs)
=======
            tensors = x = _concretize(tensors_, inputs)
            # tensors = _concretize(tensors_, inputs)
>>>>>>> e1138e1c
            result = tf.concat(tensors, axis=operation.axis)
            return result

        return concat_func

    def visit_Conv(self, operation):
        x_ = operation.x
        if isinstance(x_, Operation):
            x_ = self.visit(x_)
        w_ = operation.w
        if isinstance(w_, Operation):
            w_ = self.visit(w_)

        @self._cached
        def conv_func(*inputs):
            x, weights = _concretize([x_, w_], inputs)
            if len(operation.kernel_shape) != 2:
                raise NotImplementedError(
                    "Non 2d convolutions are not currently supported."
                )
            if not isinstance(weights,np.ndarray):
                weights = np.array(weights)
            # weights = operation.w
            if operation.b is not None:
                bias = operation.b
            else:
                bias = np.zeros((weights.shape[0],), dtype=weights.dtype)
<<<<<<< HEAD
            assert np.all(operation.dilations == 1)
=======
            # assert np.all(operation.dilations == 1)
            # assert np.all(operation.group == 1)
>>>>>>> e1138e1c
            num_pads = len(operation.pads)
            pads = tuple(
                zip(
                    operation.pads[: num_pads // 2],
                    operation.pads[num_pads // 2 :],
                )
            )

            x_ndim = int(tf.rank(x))
            x = tf.transpose(x, (0,) + tuple(range(2, x_ndim)) + (1,))
            padded_x = tf.pad(x, ((0, 0),) + pads + ((0, 0),))
            result = tf.nn.bias_add(
                tf.nn.conv2d(
                    padded_x,
                    weights.transpose((2, 3, 1, 0)),
                    operation.strides,
                    padding="VALID",
                    dilations=operation.dilations
                ),
                bias,
            )
            result_ndim = int(tf.rank(result))
            result = tf.transpose(
                result, (0, result_ndim - 1) + tuple(range(1, result_ndim - 1))
            )
            return result

        return conv_func

    def visit_ConvTranspose(self, operation):
        x_ = operation.x
        if isinstance(x_, Operation):
            x_ = self.visit(x_)

        @self._cached
        def convtranspose_func(*inputs):
            x = _concretize([x_], inputs)

            if len(operation.kernel_shape) == 1:
                conv_transpose = tf.nn.conv1d_transpose
            elif len(operation.kernel_shape) == 2:
                conv_transpose = tf.nn.conv2d_transpose
            elif len(operation.kernel_shape) == 3:
                conv_transpose = tf.nn.conv3d_transpose
            else:
                raise NotImplementedError(
                    f"{len(operation.kernel_shape)}d ConvTranspose"
                    " operations are not currently supported."
                )
            if (
                operation.auto_pad != "NOTSET"
                or operation.auto_pad == "VALID"
                and any(p != 0 for p in operation.pads)
            ):
                raise NotImplementedError(
                    f"Unsupported padding for ConvTranspose: {operation.auto_pad}"
                )
            if np.any(operation.dilations != 1):
                raise NotImplementedError(
                    f"Unsupported dilations for ConvTranspose: {operation.dilations}"
                )

            weights = operation.w
            if operation.b is not None:
                bias = operation.b
            else:
                bias = np.zeros((weights.shape[1],), dtype=weights.dtype)

            num_pads = len(operation.pads)
            pads = tuple(
                zip(
                    operation.pads[: num_pads // 2],
                    operation.pads[num_pads // 2 :],
                )
            )
            if any(p != 0 for p in operation.pads):
                raise NotImplementedError(
                    "Non 0 pads are not currently supported for ConvTranspose"
                )

            output_shape = operation.output_shape
            if output_shape is None:
                input_shape = [int(d) for d in x.shape[2:]]
                start_pads = operation.pads[: num_pads // 2]
                end_pads = operation.pads[num_pads // 2 :]
                output_shape = (
                    [int(x.shape[0])]
                    + [
                        (
                            operation.strides[i] * (input_shape[i] - 1)
                            + operation.output_padding[i]
                            + (
                                (operation.kernel_shape[i] - 1) * operation.dilations[i]
                                + 1
                            )
                            - start_pads[i]
                            - end_pads[i]
                        )
                        for i in range(len(operation.kernel_shape))
                    ]
                    + [weights.shape[1]]
                )

            x_ndim = int(tf.rank(x))
            x = tf.transpose(x, (0,) + tuple(range(2, x_ndim)) + (1,))
            padded_x = tf.pad(x, ((0, 0),) + pads + ((0, 0),))
            weights_ndim = int(tf.rank(weights))
            result = tf.nn.bias_add(
                conv_transpose(
                    padded_x,
                    weights.transpose(tuple(range(2, weights_ndim)) + (1, 0)),
                    output_shape,
                    strides=operation.strides,
                    padding="VALID",
                    dilations=operation.dilations,
                ),
                bias,
            )
            result_ndim = int(tf.rank(result))
            result = tf.transpose(
                result, (0, result_ndim - 1) + tuple(range(1, result_ndim - 1))
            )
            return result

        return convtranspose_func

    def visit_Div(self, operation):
        a_ = operation.a
        if isinstance(a_, Operation):
            a_ = self.visit(a_)
        b_ = operation.b
        if isinstance(b_, Operation):
            b_ = self.visit(b_)

        @self._cached
        def div_func(*inputs):
            a, b = _concretize([a_, b_], inputs)
            result = tf.convert_to_tensor(tf.divide(a, b))
            return result

        return div_func

    def visit_Dropout(self, operation):
        x_ = operation.x
        if isinstance(x_, Operation):
            x_ = self.visit(x_)

        @self._cached
        def dropout_func(*inputs):
            x = _concretize([x_], inputs)
            assert not operation.training_mode
            return x

        return dropout_func

    def visit_Elu(self, operation):
        x_ = operation.x
        if isinstance(x_, Operation):
            x_ = self.visit(x_)

        @self._cached
        def elu_func(*inputs):
            if operation.alpha != 1.0:
                raise NotImplementedError(
                    "Elu operations with alpha other than 1.0"
                    " are not currently supported."
                )
            x = _concretize([x_], inputs)
            result = tf.nn.elu(x)
            return result

        return elu_func

    def visit_Expand(self, operation):
        x_ = operation.x
        if isinstance(x_, Operation):
            x_ = self.visit(x_)
        shape_ = operation.shape
        if isinstance(shape_, Operation):
            shape_ = self.visit(shape_)

        @self._cached
        def expand_func(*inputs):
            x, shape = _concretize([x_, shape_], inputs)
            # shape = operation.shape
            result = x * tf.ones(shape, x.dtype)
            return result

        return expand_func

    def visit_Flatten(self, operation):
        x_ = operation.x
        if isinstance(x_, Operation):
            x_ = self.visit(x_)

        @self._cached
        def flatten_func(*inputs):
            x = _concretize([x_], inputs)
            axis = operation.axis
            new_shape = (1, -1) if axis == 0 else (int(np.prod(x.shape[:axis])), -1)
            result = tf.reshape(x, new_shape)
            return result

        return flatten_func

    def visit_Gather(self, operation):
        x_ = operation.x
        if isinstance(x_, Operation):
            x_ = self.visit(x_)
        indices_ = operation.indices
        if isinstance(indices_, Operation):
            indices_ = self.visit(indices_)

        @self._cached
        def gather_func(*inputs):
            x, indices = _concretize([x_, indices_], inputs)
            result = tf.gather(x, indices, axis=operation.axis)
            return result

        return gather_func

    def visit_Gemm(self, operation):
        a_ = operation.a
        if isinstance(a_, Operation):
            a_ = self.visit(a_)
        b_ = operation.b
        if isinstance(b_, Operation):
            b_ = self.visit(b_)
        c_ = operation.c
        if isinstance(c_, Operation):
            c_ = self.visit(c_)

        @self._cached
        def gemm_func(*inputs):
            a, b, c = _concretize([a_, b_, c_], inputs)
            result = operation.alpha * tf.matmul(
                a,
                b,
                transpose_a=operation.transpose_a,
                transpose_b=operation.transpose_b,
            )
            if c is not None:
                result = result + operation.beta * c
            return result

        return gemm_func

    def visit_GlobalAveragePool(self, operation):
        x_ = operation.x
        if isinstance(x_, Operation):
            x_ = self.visit(x_)

        @self._cached
        def globalavgpool_func(*inputs):
            x = _concretize([x_], inputs)

            x = tf.transpose(x, (0, 2, 3, 1))
            result = tf.nn.pool(
                x,
                x.shape[1:3],
                pooling_type="AVG",
                strides=(1, 1),
                padding="VALID",
            )
            result = tf.transpose(result, (0, 3, 1, 2))
            return result

        return globalavgpool_func

    def visit_Identity(self, operation):
        x_ = operation.x
        if isinstance(x_, Operation):
            x_ = self.visit(x_)

        @self._cached
        def identity_func(*inputs):
            x = _concretize([x_], inputs)
            return tf.convert_to_tensor(x)

        return identity_func

    def visit_Input(self, operation):
        input_idx = self.input_count

        @self._cached
        def input_func(*inputs):
            x = inputs[input_idx]
            if any(
                d1 != d2 and -1 not in (d1, d2) and None not in (d1, d2)
                for d1, d2 in zip(operation.shape[1:], x.shape[1:])
            ):
                raise ValueError(
                    f"Incorrect input shape: {operation.shape} != {x.shape}"
                )
            if x.dtype != operation.dtype:
                raise TypeError(
                    f"Incorrect type, {x.dtype}, for input {input_idx}."
                    f" Expected type {operation.dtype}."
                )
            return tf.convert_to_tensor(x)

        self.input_count += 1

        return input_func

    def visit_LeakyRelu(self, operation):
        x_ = operation.x
        if isinstance(x_, Operation):
            x_ = self.visit(x_)

        @self._cached
        def leakyrelu_func(*inputs):
            x = _concretize([x_], inputs)
            result = tf.nn.leaky_relu(x, alpha=operation.alpha)
            return result

        return leakyrelu_func

    def visit_LogSoftmax(self, operation):
        x_ = operation.x
        if isinstance(x_, Operation):
            x_ = self.visit(x_)

        @self._cached
        def softmax_func(*inputs):
            x = _concretize([x_], inputs)
            result = tf.nn.log_softmax(x, axis=operation.axis)
            return result

        return softmax_func

    def visit_MatMul(self, operation):
        a_ = operation.a
        if isinstance(a_, Operation):
            a_ = self.visit(a_)
        b_ = operation.b
        if isinstance(b_, Operation):
            b_ = self.visit(b_)

        @self._cached
        def matmul_func(*inputs):
            a, b = _concretize([a_, b_], inputs)

            if len(a.shape) == 2 and len(b.shape) == 1:
                result = tf.matmul(a, b[:, None])[:, 0]
            elif len(a.shape) == 1 and len(b.shape) == 2:
                result = tf.matmul(a[None], b)[0]
            else:
                result = tf.matmul(a, b)
            return result

        return matmul_func

    def visit_MaxPool(self, operation):
        x_ = operation.x
        if isinstance(x_, Operation):
            x_ = self.visit(x_)

        @self._cached
        def maxpool_func(*inputs):
            x = _concretize([x_], inputs)

            if operation.ceil_mode:
                # TODO : add support
                raise ValueError(
                    "ceil_mode=True is not currently supported for MaxPool"
                )

            kernel_shape = operation.kernel_shape
            strides = operation.strides
            num_pads = len(operation.pads)
            pads = tuple(
                zip(
                    operation.pads[: num_pads // 2],
                    operation.pads[num_pads // 2 :],
                )
            )

            x_ndim = int(tf.rank(x))
            x = tf.transpose(x, (0,) + tuple(range(2, x_ndim)) + (1,))
            padded_x = tf.pad(
                x, ((0, 0),) + pads + ((0, 0),), constant_values=x.dtype.min
            )
            result = tf.nn.pool(
                padded_x,
                kernel_shape,
                pooling_type="MAX",
                strides=strides,
                dilations=operation.dilations,
                padding="VALID",
            )
            result_ndim = int(tf.rank(result))
            result = tf.transpose(
                result, (0, result_ndim - 1) + tuple(range(1, result_ndim - 1))
            )
            return result

        return maxpool_func

    def visit_Mul(self, operation):
        a_ = operation.a
        if isinstance(a_, Operation):
            a_ = self.visit(a_)
        b_ = operation.b
        if isinstance(b_, Operation):
            b_ = self.visit(b_)

        @self._cached
        def mul_func(*inputs):
            a, b = _concretize([a_, b_], inputs)
            result = tf.multiply(a, b)
            return result

        return mul_func

    def visit_OutputSelect(self, operation):
        x_ = self.visit(operation.operation)

        @self._cached
        def output_select_func(*inputs):
            x = _concretize([x_], inputs)
            return x[operation.index]

        return output_select_func

    def visit_Pad(self, operation):
        x_ = operation.x
        if isinstance(x_, Operation):
            x_ = self.visit(x_)

        @self._cached
        def pad_func(*inputs):
            x = _concretize([x_], inputs)
            mode = operation.mode.upper()
            if mode != "CONSTANT":
                raise ValueError(f"{mode} padding is not currently supported")
            num_pads = len(operation.pads)
            pads = tuple(
                zip(
                    operation.pads[: num_pads // 2],
                    operation.pads[num_pads // 2 :],
                )
            )
            result = tf.pad(x, pads, mode=mode, constant_values=operation.value)
            return result

        return pad_func

    def visit_Relu(self, operation):
        x_ = operation.x
        if isinstance(x_, Operation):
            x_ = self.visit(x_)

        @self._cached
        def relu_func(*inputs):
            x = _concretize([x_], inputs)
            result = tf.nn.relu(x)
            return result

        return relu_func

    def visit_Reshape(self, operation):
        x_ = operation.x
        if isinstance(x_, Operation):
            x_ = self.visit(x_)
        shape_ = operation.shape
        if isinstance(shape_, Operation):
            shape_ = self.visit(shape_)

        @self._cached
        def reshape_func(*inputs):
            x, shape = _concretize([x_, shape_], inputs)
            if not operation.allowzero:
                for i, d in enumerate(shape):
                    if d == 0:
                        shape[i] = x.shape[i]
            result = tf.reshape(x, shape)
            return result

        return reshape_func

    def visit_Resize(self, operation):
        x_ = operation.x
        if isinstance(x_, Operation):
            x_ = self.visit(x_)
        roi_ = operation.roi
        if isinstance(roi_, Operation):
            roi_ = self.visit(roi_)
        scales_ = operation.scales
        if isinstance(scales_, Operation):
            scales_ = self.visit(scales_)
        sizes_ = operation.sizes
        if isinstance(sizes_, Operation):
            sizes_ = self.visit(sizes_)

        @self._cached
        def resize_func(*inputs):
            x, roi, scales, sizes = _concretize([x_, roi_, scales_, sizes_], inputs)
            assert operation.coordinate_transformation_mode in [
                "asymmetric",
                "tf_crop_and_resize",
                "align_corners"
            ]
            assert operation.mode in ["nearest", "linear"]
            assert operation.exclude_outside == 0
            if roi is None or roi.size == 0:
                roi = np.array([[0, 0, 1, 1]])
            else:
                assert operation.coordinate_transformation_mode == "tf_crop_and_resize"
                assert roi.size == 8 and roi.ndim == 1
                roi = roi[None, [2, 3, 6, 7]]
            if sizes is None or sizes.size == 0:
            # if sizes is None or sizes.shape == 0:
                assert scales[0] == 1.0 and scales[1] == 1.0
                sizes = (scales * [int(d) for d in x.shape]).astype(int)
            assert sizes.ndim == 1 and sizes.size == 4
            # assert sizes.ndim == 1 and sizes.shape == 4
            sizes = sizes[2:]
            method = operation.mode
            if method == "linear":
                method = "bilinear"
            result = tf.transpose(x, (0, 2, 3, 1))
            result = tf.image.crop_and_resize(
                result,
                boxes=roi,
                box_indices=np.arange(int(x.shape[0])),
                crop_size=sizes,
                method=method,
                extrapolation_value=operation.extrapolation_value,
            )
            result = tf.transpose(result, (0, 3, 1, 2))
            return result

        return resize_func

    def visit_Shape(self, operation):
        x_ = operation.x
        if isinstance(x_, Operation):
            x_ = self.visit(x_)

        @self._cached
        def shape_func(*inputs):
            x = _concretize([x_], inputs)
            result = tf.shape(x)
            return result

        return shape_func

    def visit_Sigmoid(self, operation):
        x_ = operation.x
        if isinstance(x_, Operation):
            x_ = self.visit(x_)

        @self._cached
        def sigmoid_func(*inputs):
            x = _concretize([x_], inputs)
            result = tf.nn.sigmoid(x)
            return result

        return sigmoid_func

    def visit_Sign(self, operation):
        x_ = operation.x
        if isinstance(x_, Operation):
            x_ = self.visit(x_)

        @self._cached
        def sign_func(*inputs):
            x = _concretize([x_], inputs)
            result = tf.math.sign(x)
            return result

        return sign_func

    def visit_Slice(self, operation: operations.Slice):
        x_ = operation.x
        if isinstance(x_, Operation):
            x_ = self.visit(x_)
        starts_ = operation.starts
        if isinstance(starts_, Operation):
            starts_ = self.visit(starts_)
        ends_ = operation.ends
        if isinstance(ends_, Operation):
            ends_ = self.visit(ends_)
        axes_ = operation.axes
        if isinstance(axes_, Operation):
            axes_ = self.visit(axes_)
        steps_ = operation.steps
        if isinstance(steps_, Operation):
            steps_ = self.visit(steps_)

        @self._cached
        def slice_func(*inputs):
            x, starts, ends, axes, steps = _concretize(
                [x_, starts_, ends_, axes_, steps_], inputs
            )
            n = x.ndim
            slices = [slice(None) for _ in range(n)]
            if axes is None:
                axes = range(n)
            if steps is None:
                steps = [1 for _ in range(n)]
            for i, axis in enumerate(axes):
                slices[axis] = slice(starts[i], ends[i], steps[i])
            result = x[tuple(slices)]
            return result

        return slice_func

    def visit_Softmax(self, operation):
        x_ = operation.x
        if isinstance(x_, Operation):
            x_ = self.visit(x_)

        @self._cached
        def softmax_func(*inputs):
            x = _concretize([x_], inputs)
            result = tf.nn.softmax(x, axis=operation.axis)
            return result

        return softmax_func

    def visit_Split(self, operation):
        x_ = operation.x
        if isinstance(x_, Operation):
            x_ = self.visit(x_)
        split_ = operation.split
        if isinstance(split_, Operation):
            split_ = self.visit(split_)
        axis = operation.axis

        @self._cached
        def split_func(*inputs):
            x, split = _concretize([x_, split_], inputs)
            x = tf.split(x, tf.convert_to_tensor(split), axis=axis)
            return x

        return split_func

    def visit_Sub(self, operation):
        a_ = operation.a
        if isinstance(a_, Operation):
            a_ = self.visit(a_)
        b_ = operation.b
        if isinstance(b_, Operation):
            b_ = self.visit(b_)

        @self._cached
        def sub_func(*inputs):
            a, b = _concretize([a_, b_], inputs)
            result = tf.subtract(a, b)
            return result

        return sub_func

    def visit_Tanh(self, operation):
        x_ = operation.x
        if isinstance(x_, Operation):
            x_ = self.visit(x_)

        @self._cached
        def tanh_func(*inputs):
            x = _concretize([x_], inputs)
            result = tf.nn.tanh(x)
            return result

        return tanh_func

    def visit_Tile(self, operation):
        x_ = operation.x
        if isinstance(x_, Operation):
            x_ = self.visit(x_)
        repeats_ = operation.repeats
        if isinstance(repeats_, Operation):
            repeats_ = self.visit(repeats_)

        @self._cached
        def tile_func(*inputs):
            x, repeats = _concretize([x_, repeats_], inputs)
            result = tf.tile(x, repeats)
            return result

        return tile_func

    def visit_Transpose(self, operation):
        x_ = operation.x
        if isinstance(x_, Operation):
            x_ = self.visit(x_)

        @self._cached
        def transpose_func(*inputs):
            x = _concretize([x_], inputs)
            permutation = operation.permutation
            result = tf.transpose(x, permutation)
            return result

        return transpose_func

    def visit_Unsqueeze(self, operation):
        x_ = operation.x
        if isinstance(x_, Operation):
            x_ = self.visit(x_)
        axes_ = operation.axes
        if isinstance(axes_, Operation):
            axes_ = self.visit(axes_)

        @self._cached
        def unsqueeze_func(*inputs):
            x, axes = _concretize([x_, axes_], inputs)
            for axis in sorted(axes):
                x = tf.expand_dims(x, axis)
            return x

<<<<<<< HEAD
        return unsqueeze_func
=======
        return unsqueeze_func

    def visit_Split(self, operation):
        x_ = operation.x
        if isinstance(x_, Operation):
            x_ = self.visit(x_)
        axis = operation.axis
        split = operation.split

        @self._cached
        def split_func(*inputs):
            x = _concretize([x_], inputs)
            x = tf.split(x, split, axis=axis)
            return x

        return split_func

    def visit_ReduceL2(self, operation):
        x_ = operation.x
        if isinstance(x_, Operation):
            x_ = self.visit(x_)
        axes = operation.axes
        keepdims = operation.keepdims

        @self._cached
        def reduceL2_func(*inputs):
            x = _concretize([x_], inputs)
            x = tf.norm(x, ord=2, axis=axes, keepdims=keepdims)
            return x
        
        return reduceL2_func

    def visit_Clip(self, operation):
        x_ = operation.x
        if isinstance(x_, Operation):
            x_ = self.visit(x_)
        _min = operation.min
        _max = operation.max

        @self._cached
        def clip_func(*inputs):
            x = _concretize([x_], inputs)
            x = tf.clip_by_value(x, _min, _max)
            return x

        return clip_func

    def visit_Squeeze(self, operation):
        x_ = operation.x
        if isinstance(x_, Operation):
            x_ = self.visit(x_)
        axes = operation.axes

        @self._cached
        def squeeze_func(*inputs):
            x = _concretize([x_], inputs)
            x = tf.squeeze(x, axis=axes)
            return x

        return squeeze_func

    def visit_Upsample(self, operation):
        x_ = operation.x
        if isinstance(x_, Operation):
            x_ = self.visit(x_)
        scales = operation.scales
        mode = operation.mode

        @self._cached
        def upsample_func(*inputs):
            x = _concretize([x_], inputs)
            # x = tf.keras.layers.UpSampling2D(size=scales[-2:], interpolation=mode, data_format="channels_first")(x)
            scaled_dim = [int(sd) for sd in x.shape[2:] * scales[2:]]
            # xr = tf.reshape(x, [x.shape[0],x.shape[2],x.shape[3],x.shape[1]])
            xr = tf.transpose(x, perm=[0,2,3,1])
            xr = tf.image.resize(xr, scaled_dim, method="nearest")
            # xr = tf.reshape(xr, [xr.shape[0],xr.shape[3],xr.shape[1],xr.shape[2]])
            xr = tf.transpose(xr, perm=[0,3,1,2])
            return xr

        return upsample_func
    
    def visit_Slice(self, operation: operations.Slice):
            x_ = operation.x
            if isinstance(x_, Operation):
                x_ = self.visit(x_)
            starts_ = operation.starts
            if isinstance(starts_, Operation):
                starts_ = self.visit(starts_)
            ends_ = operation.ends
            if isinstance(ends_, Operation):
                ends_ = self.visit(ends_)
            axes_ = operation.axes
            if isinstance(axes_, Operation):
                axes_ = self.visit(axes_)
            steps_ = operation.steps
            if isinstance(steps_, Operation):
                steps_ = self.visit(steps_)

            @self._cached
            def slice_func(*inputs):
                x, starts, ends, axes, steps = _concretize(
                    [x_, starts_, ends_, axes_, steps_], inputs
                )
                n = x.ndim
                slices = [slice(None) for _ in range(n)]
                if axes is None:
                    axes = range(n)
                if steps is None:
                    steps = [1 for _ in range(n)]
                for i, axis in enumerate(axes):
                    slices[axis] = slice(starts[i], ends[i], steps[i])
                result = x[tuple(slices)]
                return result

            return slice_func
>>>>>>> e1138e1c
<|MERGE_RESOLUTION|>--- conflicted
+++ resolved
@@ -217,12 +217,7 @@
 
         @self._cached
         def concat_func(*inputs):
-<<<<<<< HEAD
             tensors = _concretize(tensors_, inputs)
-=======
-            tensors = x = _concretize(tensors_, inputs)
-            # tensors = _concretize(tensors_, inputs)
->>>>>>> e1138e1c
             result = tf.concat(tensors, axis=operation.axis)
             return result
 
@@ -245,17 +240,11 @@
                 )
             if not isinstance(weights,np.ndarray):
                 weights = np.array(weights)
-            # weights = operation.w
             if operation.b is not None:
                 bias = operation.b
             else:
                 bias = np.zeros((weights.shape[0],), dtype=weights.dtype)
-<<<<<<< HEAD
-            assert np.all(operation.dilations == 1)
-=======
-            # assert np.all(operation.dilations == 1)
-            # assert np.all(operation.group == 1)
->>>>>>> e1138e1c
+            assert np.all(operation.group == 1)
             num_pads = len(operation.pads)
             pads = tuple(
                 zip(
@@ -969,25 +958,7 @@
                 x = tf.expand_dims(x, axis)
             return x
 
-<<<<<<< HEAD
         return unsqueeze_func
-=======
-        return unsqueeze_func
-
-    def visit_Split(self, operation):
-        x_ = operation.x
-        if isinstance(x_, Operation):
-            x_ = self.visit(x_)
-        axis = operation.axis
-        split = operation.split
-
-        @self._cached
-        def split_func(*inputs):
-            x = _concretize([x_], inputs)
-            x = tf.split(x, split, axis=axis)
-            return x
-
-        return split_func
 
     def visit_ReduceL2(self, operation):
         x_ = operation.x
@@ -1052,40 +1023,4 @@
             xr = tf.transpose(xr, perm=[0,3,1,2])
             return xr
 
-        return upsample_func
-    
-    def visit_Slice(self, operation: operations.Slice):
-            x_ = operation.x
-            if isinstance(x_, Operation):
-                x_ = self.visit(x_)
-            starts_ = operation.starts
-            if isinstance(starts_, Operation):
-                starts_ = self.visit(starts_)
-            ends_ = operation.ends
-            if isinstance(ends_, Operation):
-                ends_ = self.visit(ends_)
-            axes_ = operation.axes
-            if isinstance(axes_, Operation):
-                axes_ = self.visit(axes_)
-            steps_ = operation.steps
-            if isinstance(steps_, Operation):
-                steps_ = self.visit(steps_)
-
-            @self._cached
-            def slice_func(*inputs):
-                x, starts, ends, axes, steps = _concretize(
-                    [x_, starts_, ends_, axes_, steps_], inputs
-                )
-                n = x.ndim
-                slices = [slice(None) for _ in range(n)]
-                if axes is None:
-                    axes = range(n)
-                if steps is None:
-                    steps = [1 for _ in range(n)]
-                for i, axis in enumerate(axes):
-                    slices[axis] = slice(starts[i], ends[i], steps[i])
-                result = x[tuple(slices)]
-                return result
-
-            return slice_func
->>>>>>> e1138e1c
+        return upsample_func