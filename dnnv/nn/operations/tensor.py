--- conflicted
+++ resolved
@@ -267,11 +267,8 @@
     "Reshape",
     "Resize",
     "Shape",
-<<<<<<< HEAD
     "Split",
-=======
     "Slice",
->>>>>>> 0eb2fc2e
     "Tile",
     "Transpose",
     "Unsqueeze",
