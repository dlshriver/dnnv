from typing import Optional

import numpy as np

from ..utils import as_numpy
from .base import Operation


class Cast(Operation):
    def __init__(self, x, to, *, name: Optional[str] = None):
        super().__init__(name=name)
        self.x = x
        self.to = to

    @classmethod
    def from_onnx(cls, onnx_node, *inputs):
        attributes = {a.name: as_numpy(a) for a in onnx_node.attribute}
        to = attributes.get("to")
        return cls(*inputs, to=to, name=onnx_node.name)


class Concat(Operation):
    def __init__(self, x, axis, *, name: Optional[str] = None):
        super().__init__(name=name)
        self.x = x
        self.axis = axis

    @classmethod
    def from_onnx(cls, onnx_node, *inputs):
        attributes = {a.name: as_numpy(a) for a in onnx_node.attribute}
        axis = attributes.get("axis")
        return cls(inputs, axis=axis, name=onnx_node.name)


class Expand(Operation):
    def __init__(self, x, shape, *, name: Optional[str] = None):
        super().__init__(name=name)
        self.x = x
        self.shape = shape

    @classmethod
    def from_onnx(cls, onnx_node, *inputs):
        return cls(*inputs, name=onnx_node.name)


class Flatten(Operation):
    def __init__(self, x, *, axis=1, name: Optional[str] = None):
        super().__init__(name=name)
        self.x = x
        self.axis = axis

    @classmethod
    def from_onnx(cls, onnx_node, *inputs):
        attributes = {a.name: as_numpy(a) for a in onnx_node.attribute}
        axis = attributes.get("axis", 1)
        return cls(*inputs, axis=axis, name=onnx_node.name)


class Gather(Operation):
    def __init__(self, x, indices, *, axis=0, name: Optional[str] = None):
        super().__init__(name=name)
        self.x = x
        self.indices = indices
        self.axis = axis

    @classmethod
    def from_onnx(cls, onnx_node, *inputs):
        attributes = {a.name: as_numpy(a) for a in onnx_node.attribute}
        axis = attributes.get("axis", 0)
        return cls(*inputs, axis=axis, name=onnx_node.name)


class Identity(Operation):
    def __init__(self, x, *, name: Optional[str] = None):
        super().__init__(name=name)
        self.x = x

    @classmethod
    def from_onnx(cls, onnx_node, *inputs):
        return cls(*inputs, name=onnx_node.name)


class Pad(Operation):
    def __init__(
        self, x, pads, *, mode="constant", value=0.0, name: Optional[str] = None
    ):
        super().__init__(name=name)
        self.x = x
        self.pads = pads
        self.mode = mode
        self.value = value

    @classmethod
    def from_onnx(cls, onnx_node, *inputs):
        attributes = {a.name: as_numpy(a) for a in onnx_node.attribute}
        mode = attributes.get("mode", "constant")
        pads = attributes.get("pads")
        value = attributes.get("value", 0.0)
        return cls(*inputs, pads, mode=mode, value=value, name=onnx_node.name)


class Reshape(Operation):
    def __init__(self, x, shape, *, allowzero=False, name: Optional[str] = None):
        super().__init__(name=name)
        self.x = x
        self.shape = shape
        self.allowzero = allowzero

    @classmethod
    def from_onnx(cls, onnx_node, *inputs):
        attributes = {a.name: as_numpy(a) for a in onnx_node.attribute}
        allowzero = attributes.get("allowzero", False)
        return cls(*inputs, allowzero=allowzero, name=onnx_node.name)


class Resize(Operation):
    def __init__(
        self,
        x,
        roi,  # np.array([], dtype=np.float32)
        scales,  # np.array([], dtype=np.float)
        sizes,  # np.array([], dtype=np.int64)
        *,
        coordinate_transformation_mode="half_pixel",
        cubic_coeff_a=-0.75,
        exclude_outside=0,
        extrapolation_value=0.0,
        mode="nearest",
        nearest_mode="round_prefer_floor",
        name: Optional[str] = None
    ):
        super().__init__(name=name)
        assert scales.size != 0 or sizes.size != 0
        assert scales.size == 0 or sizes.size == 0
        self.x = x
        self.roi = roi
        self.scales = scales
        self.sizes = sizes
        self.coordinate_transformation_mode = coordinate_transformation_mode
        self.cubic_coeff_a = cubic_coeff_a
        self.exclude_outside = exclude_outside
        self.extrapolation_value = extrapolation_value
        self.mode = mode
        self.nearest_mode = nearest_mode

    @classmethod
    def from_onnx(cls, onnx_node, *inputs):
        attributes = {a.name: as_numpy(a) for a in onnx_node.attribute}
        coordinate_transformation_mode = attributes.get(
            "coordinate_transformation_mode", "half_pixel"
        )
        cubic_coeff_a = attributes.get("cubic_coeff_a", -0.75)
        exclude_outside = attributes.get("exclude_outside", 0)
        extrapolation_value = attributes.get("extrapolation_value", 0.0)
        mode = attributes.get("mode", "nearest")
        nearest_mode = attributes.get("nearest_mode", "round_prefer_floor")
        return cls(
            *inputs,
            coordinate_transformation_mode=coordinate_transformation_mode,
            cubic_coeff_a=cubic_coeff_a,
            exclude_outside=exclude_outside,
            extrapolation_value=extrapolation_value,
            mode=mode,
            nearest_mode=nearest_mode,
            name=onnx_node.name
        )


class Shape(Operation):
    def __init__(self, x, *, name: Optional[str] = None):
        super().__init__(name=name)
        self.x = x

    @classmethod
    def from_onnx(cls, onnx_node, *inputs):
        return cls(*inputs, name=onnx_node.name)


<<<<<<< HEAD
class Split(Operation):
    def __init__(self, x, split=None, *, axis=0, name: Optional[str] = None):
        super().__init__(name=name)
        self.x = x
        self.axis = axis
        self.split = split
=======
class Slice(Operation):
    def __init__(
        self, x, starts, ends, axes=None, steps=None, *, name: Optional[str] = None
    ):
        super().__init__(name=name)
        self.x = x
        self.starts = starts
        self.ends = ends
        self.axes = axes
        self.steps = steps
>>>>>>> 2942c54d

    @classmethod
    def from_onnx(cls, onnx_node, *inputs):
        attributes = {a.name: as_numpy(a) for a in onnx_node.attribute}
<<<<<<< HEAD
        axis = attributes.get("axis", 0)
        if len(inputs) < 2:
            # TODO: split is an input past version 11 (?)
            split = attributes.get("split")
            return cls(*inputs, axis=axis, split=split, name=onnx_node.name)
        return cls(*inputs, axis=axis, name=onnx_node.name)
=======
        return cls(*inputs, name=onnx_node.name)
>>>>>>> 2942c54d


class Tile(Operation):
    def __init__(self, x, repeats, *, name: Optional[str] = None):
        super().__init__(name=name)
        self.x = x
        self.repeats = repeats

    @classmethod
    def from_onnx(cls, onnx_node, *inputs):
        return cls(*inputs, name=onnx_node.name)


class Transpose(Operation):
    def __init__(self, x, *, permutation=None, name: Optional[str] = None):
        super().__init__(name=name)
        self.x = x
        if permutation is not None:
            self.permutation = permutation
        else:
            self.permutation = np.arange(len(self.x.shape) - 1, -1, -1)

    @classmethod
    def from_onnx(cls, onnx_node, *inputs):
        attributes = {a.name: as_numpy(a) for a in onnx_node.attribute}
        perm = attributes.get("perm")
        return cls(*inputs, permutation=perm, name=onnx_node.name)


class Unsqueeze(Operation):
    def __init__(self, x, axes, *, name: Optional[str] = None):
        super().__init__(name=name)
        self.x = x
        self.axes = axes

    @classmethod
    def from_onnx(cls, onnx_node, *inputs):
        attributes = {a.name: as_numpy(a) for a in onnx_node.attribute}
        axes = attributes.get("axes")
        if isinstance(inputs[0], np.ndarray):
            a = inputs[0]
            for axis in axes:
                a = np.expand_dims(a, axis)
            return a
        return cls(*inputs, axes=axes, name=onnx_node.name)


__all__ = [
    "Cast",
    "Concat",
    "Expand",
    "Flatten",
    "Gather",
    "Identity",
    "Pad",
    "Reshape",
    "Resize",
    "Shape",
    "Split",
    "Slice",
    "Tile",
    "Transpose",
    "Unsqueeze",
]<|MERGE_RESOLUTION|>--- conflicted
+++ resolved
@@ -176,39 +176,39 @@
         return cls(*inputs, name=onnx_node.name)
 
 
-<<<<<<< HEAD
 class Split(Operation):
     def __init__(self, x, split=None, *, axis=0, name: Optional[str] = None):
         super().__init__(name=name)
         self.x = x
         self.axis = axis
         self.split = split
-=======
-class Slice(Operation):
-    def __init__(
-        self, x, starts, ends, axes=None, steps=None, *, name: Optional[str] = None
-    ):
-        super().__init__(name=name)
-        self.x = x
-        self.starts = starts
-        self.ends = ends
-        self.axes = axes
-        self.steps = steps
->>>>>>> 2942c54d
-
-    @classmethod
-    def from_onnx(cls, onnx_node, *inputs):
-        attributes = {a.name: as_numpy(a) for a in onnx_node.attribute}
-<<<<<<< HEAD
+
+    @classmethod
+    def from_onnx(cls, onnx_node, *inputs):
+        attributes = {a.name: as_numpy(a) for a in onnx_node.attribute}
         axis = attributes.get("axis", 0)
         if len(inputs) < 2:
             # TODO: split is an input past version 11 (?)
             split = attributes.get("split")
             return cls(*inputs, axis=axis, split=split, name=onnx_node.name)
         return cls(*inputs, axis=axis, name=onnx_node.name)
-=======
-        return cls(*inputs, name=onnx_node.name)
->>>>>>> 2942c54d
+
+
+class Slice(Operation):
+    def __init__(
+        self, x, starts, ends, axes=None, steps=None, *, name: Optional[str] = None
+    ):
+        super().__init__(name=name)
+        self.x = x
+        self.starts = starts
+        self.ends = ends
+        self.axes = axes
+        self.steps = steps
+
+    @classmethod
+    def from_onnx(cls, onnx_node, *inputs):
+        attributes = {a.name: as_numpy(a) for a in onnx_node.attribute}
+        return cls(*inputs, name=onnx_node.name)
 
 
 class Tile(Operation):
