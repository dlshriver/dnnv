from typing import Optional

import numpy as np

from ..utils import as_numpy
from .base import Operation


class Cast(Operation):
    def __init__(self, x, to, *, name: Optional[str] = None):
        super().__init__(name=name)
        self.x = x
        self.to = to

    @classmethod
    def from_onnx(cls, onnx_node, *inputs):
        attributes = {a.name: as_numpy(a) for a in onnx_node.attribute}
        to = attributes.get("to")
        return cls(*inputs, to=to, name=onnx_node.name)


class Concat(Operation):
    def __init__(self, x, axis, *, name: Optional[str] = None):
        super().__init__(name=name)
        self.x = x
        self.axis = axis

    @classmethod
    def from_onnx(cls, onnx_node, *inputs):
        attributes = {a.name: as_numpy(a) for a in onnx_node.attribute}
        axis = attributes.get("axis")
        return cls(inputs, axis=axis, name=onnx_node.name)


class Expand(Operation):
    def __init__(self, x, shape, *, name: Optional[str] = None):
        super().__init__(name=name)
        self.x = x
        self.shape = shape

    @classmethod
    def from_onnx(cls, onnx_node, *inputs):
        return cls(*inputs, name=onnx_node.name)


class Flatten(Operation):
    def __init__(self, x, *, axis=1, name: Optional[str] = None):
        super().__init__(name=name)
        self.x = x
        self.axis = axis

    @classmethod
    def from_onnx(cls, onnx_node, *inputs):
        attributes = {a.name: as_numpy(a) for a in onnx_node.attribute}
        axis = attributes.get("axis", 1)
        return cls(*inputs, axis=axis, name=onnx_node.name)


class Gather(Operation):
    def __init__(self, x, indices, *, axis=0, name: Optional[str] = None):
        super().__init__(name=name)
        self.x = x
        self.indices = indices
        self.axis = axis

    @classmethod
    def from_onnx(cls, onnx_node, *inputs):
        attributes = {a.name: as_numpy(a) for a in onnx_node.attribute}
        axis = attributes.get("axis", 0)
        return cls(*inputs, axis=axis, name=onnx_node.name)


class Identity(Operation):
    def __init__(self, x, *, name: Optional[str] = None):
        super().__init__(name=name)
        self.x = x

    @classmethod
    def from_onnx(cls, onnx_node, *inputs):
        return cls(*inputs, name=onnx_node.name)


class Pad(Operation):
    def __init__(
        self, x, pads, *, mode="constant", value=0.0, name: Optional[str] = None
    ):
        super().__init__(name=name)
        self.x = x
        self.pads = pads
        self.mode = mode
        self.value = value

    @classmethod
    def from_onnx(cls, onnx_node, *inputs):
        attributes = {a.name: as_numpy(a) for a in onnx_node.attribute}
        mode = attributes.get("mode", "constant")
        pads = attributes.get("pads")
        value = attributes.get("value", 0.0)
        return cls(*inputs, pads, mode=mode, value=value, name=onnx_node.name)


class Reshape(Operation):
    def __init__(self, x, shape, *, allowzero=False, name: Optional[str] = None):
        super().__init__(name=name)
        self.x = x
        self.shape = shape
        self.allowzero = allowzero

    @classmethod
    def from_onnx(cls, onnx_node, *inputs):
        attributes = {a.name: as_numpy(a) for a in onnx_node.attribute}
        allowzero = attributes.get("allowzero", False)
        return cls(*inputs, allowzero=allowzero, name=onnx_node.name)


class Resize(Operation):
    def __init__(
        self,
        x,
        roi,  # np.array([], dtype=np.float32)
        scales,  # np.array([], dtype=np.float)
        sizes,  # np.array([], dtype=np.int64)
        *,
        coordinate_transformation_mode="half_pixel",
        cubic_coeff_a=-0.75,
        exclude_outside=0,
        extrapolation_value=0.0,
        mode="nearest",
        nearest_mode="round_prefer_floor",
        name: Optional[str] = None
    ):
        super().__init__(name=name)
        # assert scales.size != 0 or sizes.size != 0
        # assert scales.size == 0 or sizes.size == 0
        assert scales.size != 0 or sizes.size != 0
        assert scales.size == 0 or sizes.size == 0
        self.x = x
        self.roi = roi
        self.scales = scales
        self.sizes = sizes
        self.coordinate_transformation_mode = coordinate_transformation_mode
        self.cubic_coeff_a = cubic_coeff_a
        self.exclude_outside = exclude_outside
        self.extrapolation_value = extrapolation_value
        self.mode = mode
        self.nearest_mode = nearest_mode

    @classmethod
    def from_onnx(cls, onnx_node, *inputs):
        attributes = {a.name: as_numpy(a) for a in onnx_node.attribute}
        coordinate_transformation_mode = attributes.get(
            "coordinate_transformation_mode", "half_pixel"
        )
        cubic_coeff_a = attributes.get("cubic_coeff_a", -0.75)
        exclude_outside = attributes.get("exclude_outside", 0)
        extrapolation_value = attributes.get("extrapolation_value", 0.0)
        mode = attributes.get("mode", "nearest")
        nearest_mode = attributes.get("nearest_mode", "round_prefer_floor")
        return cls(
            *inputs,
            coordinate_transformation_mode=coordinate_transformation_mode,
            cubic_coeff_a=cubic_coeff_a,
            exclude_outside=exclude_outside,
            extrapolation_value=extrapolation_value,
            mode=mode,
            nearest_mode=nearest_mode,
            name=onnx_node.name
        )


class Shape(Operation):
    def __init__(self, x, *, name: Optional[str] = None):
        super().__init__(name=name)
        self.x = x

    @classmethod
    def from_onnx(cls, onnx_node, *inputs):
        return cls(*inputs, name=onnx_node.name)


class Split(Operation):
    def __init__(self, x, split=None, *, axis=0, name: Optional[str] = None):
        super().__init__(name=name)
        self.x = x
        self.axis = axis
        self.split = split

    @classmethod
    def from_onnx(cls, onnx_node, *inputs):
        attributes = {a.name: as_numpy(a) for a in onnx_node.attribute}
        axis = attributes.get("axis", 0)
        if len(inputs) < 2:
            # TODO: split is an input past version 11 (?)
            split = attributes.get("split")
            return cls(*inputs, axis=axis, split=split, name=onnx_node.name)
        return cls(*inputs, axis=axis, name=onnx_node.name)


class Slice(Operation):
    def __init__(
        self, x, starts, ends, axes=None, steps=None, *, name: Optional[str] = None
    ):
        super().__init__(name=name)
        self.x = x
        self.starts = starts
        self.ends = ends
        self.axes = axes
        self.steps = steps

    @classmethod
    def from_onnx(cls, onnx_node, *inputs):
        attributes = {a.name: as_numpy(a) for a in onnx_node.attribute}
        return cls(*inputs, name=onnx_node.name)


class Tile(Operation):
    def __init__(self, x, repeats, *, name: Optional[str] = None):
        super().__init__(name=name)
        self.x = x
        self.repeats = repeats

    @classmethod
    def from_onnx(cls, onnx_node, *inputs):
        return cls(*inputs, name=onnx_node.name)


class Transpose(Operation):
    def __init__(self, x, *, permutation=None, name: Optional[str] = None):
        super().__init__(name=name)
        self.x = x
        if permutation is not None:
            self.permutation = permutation
        else:
            self.permutation = np.arange(len(self.x.shape) - 1, -1, -1)

    @classmethod
    def from_onnx(cls, onnx_node, *inputs):
        attributes = {a.name: as_numpy(a) for a in onnx_node.attribute}
        perm = attributes.get("perm")
        return cls(*inputs, permutation=perm, name=onnx_node.name)


class Unsqueeze(Operation):
    def __init__(self, x, axes, *, name: Optional[str] = None):
        super().__init__(name=name)
        self.x = x
        self.axes = axes

    @classmethod
    def from_onnx(cls, onnx_node, *inputs):
        attributes = {a.name: as_numpy(a) for a in onnx_node.attribute}
        axes = attributes.get("axes")
        if isinstance(inputs[0], np.ndarray):
            a = inputs[0]
            for axis in axes:
                a = np.expand_dims(a, axis)
            return a
        return cls(*inputs, axes=axes, name=onnx_node.name)


<<<<<<< HEAD
=======
class Split(Operation):
    def __init__(self, x, axis, split, *, name: Optional[str] = None):
        super().__init__(name=name)
        self.x = x
        self.axis = axis
        self.split = split

    @classmethod
    def from_onnx(cls, onnx_node, *inputs):
        attributes = {a.name: as_numpy(a) for a in onnx_node.attribute}
        axis = attributes.get("axis")
        split = attributes.get("split")
        split = tuple(split)
        return cls(*inputs, axis=axis, split=split, name=onnx_node.name)


class ReduceL2(Operation):
    def __init__(self, x, axes, keepdims, *, name: Optional[str] = None):
        super().__init__(name=name)
        self.x = x
        if isinstance(axes, int):
            self.axes = axes
        elif len(axes) == 1:
            self.axes = int(axes[0])
        elif len(axes) > 1:
            self.axes = tuple(axes)
        self.keepdims = keepdims

    @classmethod
    def from_onnx(cls, onnx_node, *inputs):
        attributes = {a.name: as_numpy(a) for a in onnx_node.attribute}
        axes = attributes.get("axes")
        keepdims = attributes.get("keepdims")
        return cls(*inputs, axes=axes, keepdims=keepdims, name=onnx_node.name)


class Clip(Operation):
    def __init__(self, x, min, max, *, name: Optional[str] = None):
        super().__init__(name=name)
        self.x = x
        self.min = min if min is not None else -np.inf
        self.max = max if max is not None else +np.inf

    @classmethod
    def from_onnx(cls, onnx_node, *inputs):
        attributes = {a.name: as_numpy(a) for a in onnx_node.attribute}
        _min = attributes.get("min")
        _max = attributes.get("max")
        return cls(*inputs, min=_min, max=_max, name=onnx_node.name)


class Squeeze(Operation):
    def __init__(self, x, axes, *, name: Optional[str] = None):
        super().__init__(name=name)
        self.x = x
        self.axes = axes

    @classmethod
    def from_onnx(cls, onnx_node, *inputs):
        attributes = {a.name: as_numpy(a) for a in onnx_node.attribute}
        axes = attributes.get("axes")
        return cls(*inputs, axes=axes, name=onnx_node.name)


class Upsample(Operation):
    def __init__(self, x, scales, mode, *, name: Optional[str] = None):
        super().__init__(name=name)
        self.x = x
        self.scales = scales
        self.mode = mode

    @classmethod
    def from_onnx(cls, onnx_node, *inputs):
        attributes = {a.name: as_numpy(a) for a in onnx_node.attribute}
        mode = attributes.get("mode")
        # scales = attributes.get("scales")
        return cls(*inputs, mode=mode, name=onnx_node.name)

class Slice(Operation):
    def __init__(
        self, x, starts, ends, axes=None, steps=None, *, name: Optional[str] = None
    ):
        super().__init__(name=name)
        self.x = x
        self.starts = starts
        self.ends = ends
        self.axes = axes
        self.steps = steps

    @classmethod
    def from_onnx(cls, onnx_node, *inputs):
        attributes = {a.name: as_numpy(a) for a in onnx_node.attribute}
        return cls(*inputs, name=onnx_node.name)

>>>>>>> e1138e1c
__all__ = [
    "Cast",
    "Concat",
    "Expand",
    "Flatten",
    "Gather",
    "Identity",
    "Pad",
    "Reshape",
    "Resize",
    "Shape",
    "Split",
    "Slice",
    "Tile",
    "Transpose",
    "Unsqueeze",
<<<<<<< HEAD
=======
    "Split",
    "ReduceL2",
    "Clip",
    "Squeeze",
    "Upsample",
    "Slice"
>>>>>>> e1138e1c
]<|MERGE_RESOLUTION|>--- conflicted
+++ resolved
@@ -258,24 +258,6 @@
         return cls(*inputs, axes=axes, name=onnx_node.name)
 
 
-<<<<<<< HEAD
-=======
-class Split(Operation):
-    def __init__(self, x, axis, split, *, name: Optional[str] = None):
-        super().__init__(name=name)
-        self.x = x
-        self.axis = axis
-        self.split = split
-
-    @classmethod
-    def from_onnx(cls, onnx_node, *inputs):
-        attributes = {a.name: as_numpy(a) for a in onnx_node.attribute}
-        axis = attributes.get("axis")
-        split = attributes.get("split")
-        split = tuple(split)
-        return cls(*inputs, axis=axis, split=split, name=onnx_node.name)
-
-
 class ReduceL2(Operation):
     def __init__(self, x, axes, keepdims, *, name: Optional[str] = None):
         super().__init__(name=name)
@@ -338,23 +320,6 @@
         # scales = attributes.get("scales")
         return cls(*inputs, mode=mode, name=onnx_node.name)
 
-class Slice(Operation):
-    def __init__(
-        self, x, starts, ends, axes=None, steps=None, *, name: Optional[str] = None
-    ):
-        super().__init__(name=name)
-        self.x = x
-        self.starts = starts
-        self.ends = ends
-        self.axes = axes
-        self.steps = steps
-
-    @classmethod
-    def from_onnx(cls, onnx_node, *inputs):
-        attributes = {a.name: as_numpy(a) for a in onnx_node.attribute}
-        return cls(*inputs, name=onnx_node.name)
-
->>>>>>> e1138e1c
 __all__ = [
     "Cast",
     "Concat",
@@ -371,13 +336,8 @@
     "Tile",
     "Transpose",
     "Unsqueeze",
-<<<<<<< HEAD
-=======
-    "Split",
     "ReduceL2",
     "Clip",
     "Squeeze",
-    "Upsample",
-    "Slice"
->>>>>>> e1138e1c
+    "Upsample"
 ]