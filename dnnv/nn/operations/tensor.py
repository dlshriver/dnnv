from typing import Optional

import numpy as np

from ..utils import as_numpy
from .base import Operation


class Cast(Operation):
    def __init__(self, x, to, *, name: Optional[str] = None):
        super().__init__(name=name)
        self.x = x
        self.to = to

    @classmethod
    def from_onnx(cls, onnx_node, *inputs):
        attributes = {a.name: as_numpy(a) for a in onnx_node.attribute}
        to = attributes.get("to")
        return cls(*inputs, to=to, name=onnx_node.name)


class Concat(Operation):
    def __init__(self, x, axis, *, name: Optional[str] = None):
        super().__init__(name=name)
        self.x = x
        self.axis = axis

    @classmethod
    def from_onnx(cls, onnx_node, *inputs):
        attributes = {a.name: as_numpy(a) for a in onnx_node.attribute}
        axis = attributes.get("axis")
        return cls(inputs, axis=axis, name=onnx_node.name)


class Expand(Operation):
    def __init__(self, x, shape, *, name: Optional[str] = None):
        super().__init__(name=name)
        self.x = x
        self.shape = shape

    @classmethod
    def from_onnx(cls, onnx_node, *inputs):
        return cls(*inputs, name=onnx_node.name)


class Flatten(Operation):
    def __init__(self, x, *, axis=1, name: Optional[str] = None):
        super().__init__(name=name)
        self.x = x
        self.axis = axis

    @classmethod
    def from_onnx(cls, onnx_node, *inputs):
        attributes = {a.name: as_numpy(a) for a in onnx_node.attribute}
        axis = attributes.get("axis", 1)
        return cls(*inputs, axis=axis, name=onnx_node.name)


class Gather(Operation):
    def __init__(self, x, indices, *, axis=0, name: Optional[str] = None):
        super().__init__(name=name)
        self.x = x
        self.indices = indices
        self.axis = axis

    @classmethod
    def from_onnx(cls, onnx_node, *inputs):
        attributes = {a.name: as_numpy(a) for a in onnx_node.attribute}
        axis = attributes.get("axis", 0)
        return cls(*inputs, axis=axis, name=onnx_node.name)


class Identity(Operation):
    def __init__(self, x, *, name: Optional[str] = None):
        super().__init__(name=name)
        self.x = x

    @classmethod
    def from_onnx(cls, onnx_node, *inputs):
        return cls(*inputs, name=onnx_node.name)


class Pad(Operation):
    def __init__(
        self, x, pads, *, mode="constant", value=0.0, name: Optional[str] = None
    ):
        super().__init__(name=name)
        self.x = x
        self.pads = pads
        self.mode = mode
        self.value = value

    @classmethod
    def from_onnx(cls, onnx_node, *inputs):
        attributes = {a.name: as_numpy(a) for a in onnx_node.attribute}
        mode = attributes.get("mode", "constant")
        pads = attributes.get("pads")
        value = attributes.get("value", 0.0)
        return cls(*inputs, pads, mode=mode, value=value, name=onnx_node.name)


class Reshape(Operation):
    def __init__(self, x, shape, *, allowzero=False, name: Optional[str] = None):
        super().__init__(name=name)
        self.x = x
        self.shape = shape
        self.allowzero = allowzero

    @classmethod
    def from_onnx(cls, onnx_node, *inputs):
        attributes = {a.name: as_numpy(a) for a in onnx_node.attribute}
        allowzero = attributes.get("allowzero", False)
        return cls(*inputs, allowzero=allowzero, name=onnx_node.name)


class Resize(Operation):
    def __init__(
        self,
        x,
        roi,  # np.array([], dtype=np.float32)
        scales,  # np.array([], dtype=np.float)
        sizes,  # np.array([], dtype=np.int64)
        *,
        coordinate_transformation_mode="half_pixel",
        cubic_coeff_a=-0.75,
        exclude_outside=0,
        extrapolation_value=0.0,
        mode="nearest",
        nearest_mode="round_prefer_floor",
        name: Optional[str] = None
    ):
        super().__init__(name=name)
        assert scales.size != 0 or sizes.size != 0
        assert scales.size == 0 or sizes.size == 0
        self.x = x
        self.roi = roi
        self.scales = scales
        self.sizes = sizes
        self.coordinate_transformation_mode = coordinate_transformation_mode
        self.cubic_coeff_a = cubic_coeff_a
        self.exclude_outside = exclude_outside
        self.extrapolation_value = extrapolation_value
        self.mode = mode
        self.nearest_mode = nearest_mode

    @classmethod
    def from_onnx(cls, onnx_node, *inputs):
        attributes = {a.name: as_numpy(a) for a in onnx_node.attribute}
        coordinate_transformation_mode = attributes.get(
            "coordinate_transformation_mode", "half_pixel"
        )
        cubic_coeff_a = attributes.get("cubic_coeff_a", -0.75)
        exclude_outside = attributes.get("exclude_outside", 0)
        extrapolation_value = attributes.get("extrapolation_value", 0.0)
        mode = attributes.get("mode", "nearest")
        nearest_mode = attributes.get("nearest_mode", "round_prefer_floor")
        return cls(
            *inputs,
            coordinate_transformation_mode=coordinate_transformation_mode,
            cubic_coeff_a=cubic_coeff_a,
            exclude_outside=exclude_outside,
            extrapolation_value=extrapolation_value,
            mode=mode,
            nearest_mode=nearest_mode,
            name=onnx_node.name
        )


class Shape(Operation):
    def __init__(self, x, *, name: Optional[str] = None):
        super().__init__(name=name)
        self.x = x

    @classmethod
    def from_onnx(cls, onnx_node, *inputs):
        return cls(*inputs, name=onnx_node.name)


class Split(Operation):
    def __init__(self, x, split=None, *, axis=0, name: Optional[str] = None):
        super().__init__(name=name)
        self.x = x
        self.axis = axis
        self.split = split

    @classmethod
    def from_onnx(cls, onnx_node, *inputs):
        attributes = {a.name: as_numpy(a) for a in onnx_node.attribute}
        axis = attributes.get("axis", 0)
        if len(inputs) < 2:
            # TODO: split is an input past version 11 (?)
            split = attributes.get("split")
            return cls(*inputs, axis=axis, split=split, name=onnx_node.name)
        return cls(*inputs, axis=axis, name=onnx_node.name)


class Slice(Operation):
    def __init__(
        self, x, starts, ends, axes=None, steps=None, *, name: Optional[str] = None
    ):
        super().__init__(name=name)
        self.x = x
        self.starts = starts
        self.ends = ends
        self.axes = axes
        self.steps = steps

    @classmethod
    def from_onnx(cls, onnx_node, *inputs):
<<<<<<< HEAD
        attributes = {a.name: as_numpy(a) for a in onnx_node.attribute}
        return cls(*inputs, **attributes, name=onnx_node.name)
=======
        return cls(*inputs, name=onnx_node.name)
>>>>>>> 3b6b1090


class Tile(Operation):
    def __init__(self, x, repeats, *, name: Optional[str] = None):
        super().__init__(name=name)
        self.x = x
        self.repeats = repeats

    @classmethod
    def from_onnx(cls, onnx_node, *inputs):
        return cls(*inputs, name=onnx_node.name)


class Transpose(Operation):
    def __init__(self, x, *, permutation=None, name: Optional[str] = None):
        super().__init__(name=name)
        self.x = x
        if permutation is not None:
            self.permutation = permutation
        else:
            self.permutation = np.arange(len(self.x.shape) - 1, -1, -1)

    @classmethod
    def from_onnx(cls, onnx_node, *inputs):
        attributes = {a.name: as_numpy(a) for a in onnx_node.attribute}
        perm = attributes.get("perm")
        return cls(*inputs, permutation=perm, name=onnx_node.name)


class Unsqueeze(Operation):
    def __init__(self, x, axes, *, name: Optional[str] = None):
        super().__init__(name=name)
        self.x = x
        self.axes = axes

    @classmethod
    def from_onnx(cls, onnx_node, *inputs):
        attributes = {a.name: as_numpy(a) for a in onnx_node.attribute}
        if len(inputs) == 2:
            return cls(*inputs, name=onnx_node.name)
        axes = attributes["axes"]
        return cls(*inputs, axes=axes, name=onnx_node.name)


__all__ = [
    "Cast",
    "Concat",
    "Expand",
    "Flatten",
    "Gather",
    "Identity",
    "Pad",
    "Reshape",
    "Resize",
    "Shape",
    "Split",
    "Slice",
    "Tile",
    "Transpose",
    "Unsqueeze",
]<|MERGE_RESOLUTION|>--- conflicted
+++ resolved
@@ -207,12 +207,8 @@
 
     @classmethod
     def from_onnx(cls, onnx_node, *inputs):
-<<<<<<< HEAD
         attributes = {a.name: as_numpy(a) for a in onnx_node.attribute}
         return cls(*inputs, **attributes, name=onnx_node.name)
-=======
-        return cls(*inputs, name=onnx_node.name)
->>>>>>> 3b6b1090
 
 
 class Tile(Operation):
