import os
import unittest

from dnnv import nn
from dnnv import properties
from dnnv.properties import Symbol
from dnnv.properties.context import get_context

from dnnv.verifiers import SAT, UNSAT, UNKNOWN
from dnnv.verifiers.bab import BaB
from dnnv.verifiers.eran import ERAN
from dnnv.verifiers.mipverify import MIPVerify
from dnnv.verifiers.neurify import Neurify
from dnnv.verifiers.planet import Planet
from dnnv.verifiers.reluplex import Reluplex
<<<<<<< HEAD
from dnnv.verifiers.verinet import VeriNet
=======
from dnnv.verifiers.marabou import Marabou
>>>>>>> 3f1521a5

from tests.utils import network_artifact_dir, property_artifact_dir

RUNS_PER_PROP = int(os.environ.get("_DNNV_TEST_RUNS_PER_PROP", "1"))

VERIFIERS = {
    "bab": BaB,
    "eran": ERAN,
    "neurify": Neurify,
    "planet": Planet,
    "reluplex": Reluplex,
    "verinet": VeriNet,
}


class RandomTests(unittest.TestCase):
    def setUp(self):
        self.reset_property_context()
        for varname in [
            "SEED",
            "SHIFT",
            "SCALE",
            "EPSILON",
            "INPUT_LAYER",
            "OUTPUT_LAYER",
        ]:
            if varname in os.environ:
                del os.environ[varname]

    def reset_property_context(self):
        get_context().reset()

    def check_results(self, result, results):
        if result == UNKNOWN:
            return
        results.append(result)
        if len(results) == 1:
            return
        previous_result = results[-2]
        self.assertEqual(result, previous_result)

    def test_random_fc_0(self):
        os.environ["OUTPUT_LAYER"] = "-1"
<<<<<<< HEAD
=======
        verifiers = {
            "bab": BaB,
            "eran": ERAN,
            "neurify": Neurify,
            "planet": Planet,
            "reluplex": Reluplex,
            "marabou": Marabou
        }
>>>>>>> 3f1521a5
        for epsilon in [0.01, 0.1, 0.5, 1.0]:
            os.environ["EPSILON"] = str(epsilon)
            for i in range(RUNS_PER_PROP):
                os.environ["SEED"] = str(i)
                results = []
                for name, verifier in VERIFIERS.items():
                    if name == "verinet" and epsilon == 0.5:
                        # too slow
                        continue
                    if not verifier.is_installed():
                        continue
                    self.reset_property_context()
                    dnn = nn.parse(network_artifact_dir / "random_fc_0.onnx")
                    phi = properties.parse(property_artifact_dir / "localrobustness.py")
                    phi.concretize(N=dnn)
                    result = verifier.verify(phi)
                    self.check_results(result, results)

    def test_random_fc_1(self):
        os.environ["OUTPUT_LAYER"] = "-1"
<<<<<<< HEAD
=======
        verifiers = {
            "bab": BaB,
            "eran": ERAN,
            "neurify": Neurify,
            "planet": Planet,
            "reluplex": Reluplex,
            "marabou": Marabou
        }
>>>>>>> 3f1521a5
        for epsilon in [0.01, 0.1, 0.5, 1.0]:
            os.environ["EPSILON"] = str(epsilon)
            for i in range(RUNS_PER_PROP):
                os.environ["SEED"] = str(i)
                results = []
                for name, verifier in VERIFIERS.items():
                    if name == "verinet" and (epsilon == 0.5 or epsilon == 1.0):
                        # too slow
                        continue
                    if not verifier.is_installed():
                        continue
                    self.reset_property_context()
                    dnn = nn.parse(network_artifact_dir / "random_fc_1.onnx")
                    phi = properties.parse(property_artifact_dir / "localrobustness.py")
                    phi.concretize(N=dnn)
                    result = verifier.verify(phi)
                    self.check_results(result, results)

    def test_random_fc_2(self):
        os.environ["OUTPUT_LAYER"] = "-1"
<<<<<<< HEAD
=======
        verifiers = {
            "bab": BaB,
            "eran": ERAN,
            "neurify": Neurify,
            "planet": Planet,
            "reluplex": Reluplex,
            "marabou": Marabou
        }
>>>>>>> 3f1521a5
        for epsilon in [0.01, 0.1, 0.5, 1.0]:
            os.environ["EPSILON"] = str(epsilon)
            for i in range(RUNS_PER_PROP):
                os.environ["SEED"] = str(i)
                results = []
                for name, verifier in VERIFIERS.items():
                    if name == "verinet" and epsilon == 0.5:
                        # too slow
                        continue
                    if not verifier.is_installed():
                        continue
                    self.reset_property_context()
                    dnn = nn.parse(network_artifact_dir / "random_fc_2.onnx")
                    phi = properties.parse(property_artifact_dir / "localrobustness.py")
                    phi.concretize(N=dnn)
                    result = verifier.verify(phi)
                    self.check_results(result, results)

    def test_random_conv_0(self):
        os.environ["OUTPUT_LAYER"] = "-1"
        excluded_verifiers = {"reluplex"}
        for epsilon in [0.01, 0.1, 0.5, 1.0]:
            os.environ["EPSILON"] = str(epsilon)
            for i in range(RUNS_PER_PROP):
                os.environ["SEED"] = str(i)
                results = []
                for name, verifier in VERIFIERS.items():
                    if name in excluded_verifiers:
                        continue
                    if not verifier.is_installed():
                        continue
                    self.reset_property_context()
                    dnn = nn.parse(network_artifact_dir / "random_conv_0.onnx")
                    phi = properties.parse(property_artifact_dir / "localrobustness.py")
                    phi.concretize(N=dnn)
                    result = verifier.verify(phi)
                    self.check_results(result, results)

    def test_random_conv_1(self):
        os.environ["OUTPUT_LAYER"] = "-1"
        excluded_verifiers = {"reluplex"}
        for epsilon in [0.01, 0.1, 0.5, 1.0]:
            os.environ["EPSILON"] = str(epsilon)
            for i in range(RUNS_PER_PROP):
                os.environ["SEED"] = str(i)
                results = []
                for name, verifier in VERIFIERS.items():
                    if name == "verinet" and epsilon == 0.01:
                        # too slow
                        continue
                    if name in excluded_verifiers:
                        continue
                    if not verifier.is_installed():
                        continue
                    self.reset_property_context()
                    dnn = nn.parse(network_artifact_dir / "random_conv_1.onnx")
                    phi = properties.parse(property_artifact_dir / "localrobustness.py")
                    phi.concretize(N=dnn)
                    result = verifier.verify(phi)
                    self.check_results(result, results)

    def test_random_conv_2(self):
        os.environ["OUTPUT_LAYER"] = "-1"
        excluded_verifiers = {"reluplex"}
        for epsilon in [0.01, 0.1, 0.5, 1.0]:
            os.environ["EPSILON"] = str(epsilon)
            for i in range(RUNS_PER_PROP):
                os.environ["SEED"] = str(i)
                results = []
                for name, verifier in VERIFIERS.items():
                    if name in excluded_verifiers:
                        continue
                    if not verifier.is_installed():
                        continue
                    self.reset_property_context()
                    dnn = nn.parse(network_artifact_dir / "random_conv_2.onnx")
                    phi = properties.parse(property_artifact_dir / "localrobustness.py")
                    phi.concretize(N=dnn)
                    result = verifier.verify(phi)
                    self.check_results(result, results)

    def test_random_residual_0(self):
        os.environ["OUTPUT_LAYER"] = "-1"
        verifiers = {
            "eran": ERAN,
            "planet": Planet,
        }
        for epsilon in [0.01, 0.1, 0.5, 1.0]:
            os.environ["EPSILON"] = str(epsilon)
            for i in range(RUNS_PER_PROP):
                os.environ["SEED"] = str(i)
                results = []
                for name, verifier in verifiers.items():
                    if not verifier.is_installed():
                        continue
                    self.reset_property_context()
                    dnn = nn.parse(network_artifact_dir / "random_residual_0.onnx")
                    phi = properties.parse(property_artifact_dir / "localrobustness.py")
                    phi.concretize(N=dnn)
                    result = verifier.verify(phi)
                    self.check_results(result, results)


if __name__ == "__main__":
    unittest.main()<|MERGE_RESOLUTION|>--- conflicted
+++ resolved
@@ -9,15 +9,12 @@
 from dnnv.verifiers import SAT, UNSAT, UNKNOWN
 from dnnv.verifiers.bab import BaB
 from dnnv.verifiers.eran import ERAN
+from dnnv.verifiers.marabou import Marabou
 from dnnv.verifiers.mipverify import MIPVerify
 from dnnv.verifiers.neurify import Neurify
 from dnnv.verifiers.planet import Planet
 from dnnv.verifiers.reluplex import Reluplex
-<<<<<<< HEAD
 from dnnv.verifiers.verinet import VeriNet
-=======
-from dnnv.verifiers.marabou import Marabou
->>>>>>> 3f1521a5
 
 from tests.utils import network_artifact_dir, property_artifact_dir
 
@@ -26,6 +23,7 @@
 VERIFIERS = {
     "bab": BaB,
     "eran": ERAN,
+    "marabou": Marabou,
     "neurify": Neurify,
     "planet": Planet,
     "reluplex": Reluplex,
@@ -61,17 +59,6 @@
 
     def test_random_fc_0(self):
         os.environ["OUTPUT_LAYER"] = "-1"
-<<<<<<< HEAD
-=======
-        verifiers = {
-            "bab": BaB,
-            "eran": ERAN,
-            "neurify": Neurify,
-            "planet": Planet,
-            "reluplex": Reluplex,
-            "marabou": Marabou
-        }
->>>>>>> 3f1521a5
         for epsilon in [0.01, 0.1, 0.5, 1.0]:
             os.environ["EPSILON"] = str(epsilon)
             for i in range(RUNS_PER_PROP):
@@ -92,17 +79,6 @@
 
     def test_random_fc_1(self):
         os.environ["OUTPUT_LAYER"] = "-1"
-<<<<<<< HEAD
-=======
-        verifiers = {
-            "bab": BaB,
-            "eran": ERAN,
-            "neurify": Neurify,
-            "planet": Planet,
-            "reluplex": Reluplex,
-            "marabou": Marabou
-        }
->>>>>>> 3f1521a5
         for epsilon in [0.01, 0.1, 0.5, 1.0]:
             os.environ["EPSILON"] = str(epsilon)
             for i in range(RUNS_PER_PROP):
@@ -123,17 +99,6 @@
 
     def test_random_fc_2(self):
         os.environ["OUTPUT_LAYER"] = "-1"
-<<<<<<< HEAD
-=======
-        verifiers = {
-            "bab": BaB,
-            "eran": ERAN,
-            "neurify": Neurify,
-            "planet": Planet,
-            "reluplex": Reluplex,
-            "marabou": Marabou
-        }
->>>>>>> 3f1521a5
         for epsilon in [0.01, 0.1, 0.5, 1.0]:
             os.environ["EPSILON"] = str(epsilon)
             for i in range(RUNS_PER_PROP):
@@ -154,7 +119,7 @@
 
     def test_random_conv_0(self):
         os.environ["OUTPUT_LAYER"] = "-1"
-        excluded_verifiers = {"reluplex"}
+        excluded_verifiers = {"reluplex", "marabou"}
         for epsilon in [0.01, 0.1, 0.5, 1.0]:
             os.environ["EPSILON"] = str(epsilon)
             for i in range(RUNS_PER_PROP):
@@ -174,7 +139,7 @@
 
     def test_random_conv_1(self):
         os.environ["OUTPUT_LAYER"] = "-1"
-        excluded_verifiers = {"reluplex"}
+        excluded_verifiers = {"reluplex", "marabou"}
         for epsilon in [0.01, 0.1, 0.5, 1.0]:
             os.environ["EPSILON"] = str(epsilon)
             for i in range(RUNS_PER_PROP):
@@ -197,7 +162,7 @@
 
     def test_random_conv_2(self):
         os.environ["OUTPUT_LAYER"] = "-1"
-        excluded_verifiers = {"reluplex"}
+        excluded_verifiers = {"reluplex", "marabou"}
         for epsilon in [0.01, 0.1, 0.5, 1.0]:
             os.environ["EPSILON"] = str(epsilon)
             for i in range(RUNS_PER_PROP):
